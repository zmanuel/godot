/*************************************************************************/
/*  main_timer_sync.cpp                                                  */
/*************************************************************************/
/*                       This file is part of:                           */
/*                           GODOT ENGINE                                */
/*                      https://godotengine.org                          */
/*************************************************************************/
/* Copyright (c) 2007-2020 Juan Linietsky, Ariel Manzur.                 */
/* Copyright (c) 2014-2020 Godot Engine contributors (cf. AUTHORS.md).   */
/*                                                                       */
/* Permission is hereby granted, free of charge, to any person obtaining */
/* a copy of this software and associated documentation files (the       */
/* "Software"), to deal in the Software without restriction, including   */
/* without limitation the rights to use, copy, modify, merge, publish,   */
/* distribute, sublicense, and/or sell copies of the Software, and to    */
/* permit persons to whom the Software is furnished to do so, subject to */
/* the following conditions:                                             */
/*                                                                       */
/* The above copyright notice and this permission notice shall be        */
/* included in all copies or substantial portions of the Software.       */
/*                                                                       */
/* THE SOFTWARE IS PROVIDED "AS IS", WITHOUT WARRANTY OF ANY KIND,       */
/* EXPRESS OR IMPLIED, INCLUDING BUT NOT LIMITED TO THE WARRANTIES OF    */
/* MERCHANTABILITY, FITNESS FOR A PARTICULAR PURPOSE AND NONINFRINGEMENT.*/
/* IN NO EVENT SHALL THE AUTHORS OR COPYRIGHT HOLDERS BE LIABLE FOR ANY  */
/* CLAIM, DAMAGES OR OTHER LIABILITY, WHETHER IN AN ACTION OF CONTRACT,  */
/* TORT OR OTHERWISE, ARISING FROM, OUT OF OR IN CONNECTION WITH THE     */
/* SOFTWARE OR THE USE OR OTHER DEALINGS IN THE SOFTWARE.                */
/*************************************************************************/

#include "main_timer_sync.h"

#ifdef DEBUG_ENABLED
// enable to get extra diagnostics from here
// #define SYNC_TIMER_DEBUG_ENABLED
#endif

void MainFrameTime::clamp_idle(float min_idle_step, float max_idle_step) {
	if (idle_step < min_idle_step) {
		idle_step = min_idle_step;
	} else if (idle_step > max_idle_step) {
		idle_step = max_idle_step;
	}
}

/////////////////////////////////

// returns the fraction of p_frame_slice required for the timer to overshoot
// before advance_core considers changing the physics_steps return from
// the typical values as defined by typical_physics_steps
float MainTimerSync::get_physics_jitter_fix() {
	return Engine::get_singleton()->get_physics_jitter_fix();
}

// gets our best bet for the average number of physics steps per render frame
// return value: number of frames back this data is consistent
int MainTimerSync::get_average_physics_steps(float &p_min, float &p_max) {
	p_min = typical_physics_steps[0];
	p_max = p_min + 1;

	for (int i = 1; i < CONTROL_STEPS; ++i) {
		const float typical_lower = typical_physics_steps[i];
		const float current_min = typical_lower / (i + 1);
		if (current_min > p_max)
			return i; // bail out if further restrictions would void the interval
		else if (current_min > p_min)
			p_min = current_min;
		const float current_max = (typical_lower + 1) / (i + 1);
		if (current_max < p_min)
			return i;
		else if (current_max < p_max)
			p_max = current_max;
	}

	return CONTROL_STEPS;
}

// advance physics clock by p_idle_step, return appropriate number of steps to simulate
MainFrameTime MainTimerSync::advance_core(float p_frame_slice, int p_iterations_per_second, float p_idle_step) {
	MainFrameTime ret;

	ret.idle_step = p_idle_step;

	// simple determination of number of physics iteration
	time_accum += ret.idle_step;
	ret.physics_steps = floor(time_accum * p_iterations_per_second);

	int min_typical_steps = typical_physics_steps[0];
	int max_typical_steps = min_typical_steps + 1;

	// given the past recorded steps and typical steps to match, calculate bounds for this
	// step to be typical
	bool update_typical = false;

	for (int i = 0; i < CONTROL_STEPS - 1; ++i) {
		int steps_left_to_match_typical = typical_physics_steps[i + 1] - accumulated_physics_steps[i];
		if (steps_left_to_match_typical > max_typical_steps ||
				steps_left_to_match_typical + 1 < min_typical_steps) {
			update_typical = true;
			break;
		}

		if (steps_left_to_match_typical > min_typical_steps)
			min_typical_steps = steps_left_to_match_typical;
		if (steps_left_to_match_typical + 1 < max_typical_steps)
			max_typical_steps = steps_left_to_match_typical + 1;
	}

#ifdef DEBUG_ENABLED
	if (max_typical_steps < 0) {
		WARN_PRINT_ONCE("max_typical_steps is negative");
	}
	if (min_typical_steps < 0) {
		WARN_PRINT_ONCE("min_typical_steps is negative");
	}
#endif

	// try to keep it consistent with previous iterations
	if (ret.physics_steps < min_typical_steps) {
		const int max_possible_steps = floor((time_accum)*p_iterations_per_second + get_physics_jitter_fix());
		if (max_possible_steps < min_typical_steps) {
			ret.physics_steps = max_possible_steps;
			update_typical = true;
		} else {
			ret.physics_steps = min_typical_steps;
		}
	} else if (ret.physics_steps > max_typical_steps) {
		const int min_possible_steps = floor((time_accum)*p_iterations_per_second - get_physics_jitter_fix());
		if (min_possible_steps > max_typical_steps) {
			ret.physics_steps = min_possible_steps;
			update_typical = true;
		} else {
			ret.physics_steps = max_typical_steps;
		}
	}

	if (ret.physics_steps < 0) {
#ifdef SYNC_TIMER_DEBUG_ENABLED
		// negative steps can only happen if either the real clock runs backwards (caught there)
		// or the jitter_fix setting gets changed on the fly.
		WARN_PRINT_ONCE("negative physics step calculated");
#endif
		ret.physics_steps = 0;
	}

	time_accum -= ret.physics_steps * p_frame_slice;

	// keep track of accumulated step counts
	for (int i = CONTROL_STEPS - 2; i >= 0; --i) {
		accumulated_physics_steps[i + 1] = accumulated_physics_steps[i] + ret.physics_steps;
	}
	accumulated_physics_steps[0] = ret.physics_steps;

	if (update_typical) {
		for (int i = CONTROL_STEPS - 1; i >= 0; --i) {
			if (typical_physics_steps[i] > accumulated_physics_steps[i]) {
				typical_physics_steps[i] = accumulated_physics_steps[i];
			} else if (typical_physics_steps[i] < accumulated_physics_steps[i] - 1) {
				typical_physics_steps[i] = accumulated_physics_steps[i] - 1;
			}
		}
	}

	return ret;
}

// calls advance_core, keeps track of deficit it adds to animaption_step, make sure the deficit sum stays close to zero
MainFrameTime MainTimerSync::advance_checked(float p_frame_slice, int p_iterations_per_second, float p_idle_step) {
<<<<<<< HEAD
	const float jitter_fix = get_physics_jitter_fix();
=======
	if (p_idle_step <= 0) {
		WARN_PRINT_ONCE("p_idle_step not positive");
	}
>>>>>>> af7affe6

	if (fixed_fps != -1)
		p_idle_step = 1.0 / fixed_fps;
	else if (jitter_fix > 0)
		p_idle_step = spike_filter.filter(p_idle_step);

	const float min_output_step = p_idle_step > 0 ? p_idle_step * .25 : 1E-6;

	// compensate for last deficit
	p_idle_step += time_deficit;

	MainFrameTime ret = advance_core(p_frame_slice, p_iterations_per_second, p_idle_step);

	// we will do some clamping on ret.idle_step and need to sync those changes to time_accum,
	// that's easiest if we just remember their fixed difference now
	const double idle_minus_accum = ret.idle_step - time_accum;

	// first, least important clamping: keep ret.idle_step consistent with typical_physics_steps.
	// this smoothes out the idle steps and culls small but quick variations.
	{
		float min_average_physics_steps, max_average_physics_steps;
		int consistent_steps = get_average_physics_steps(min_average_physics_steps, max_average_physics_steps);
		if (consistent_steps > 3) {
			ret.clamp_idle(min_average_physics_steps * p_frame_slice, max_average_physics_steps * p_frame_slice);
		}
	}

	// second clamping: keep abs(time_deficit) < jitter_fix * frame_slise
	float max_clock_deviation = jitter_fix * p_frame_slice;
	ret.clamp_idle(p_idle_step - max_clock_deviation, p_idle_step + max_clock_deviation);

	// last clamping: make sure time_accum is between 0 and p_frame_slice for consistency between physics and idle
	ret.clamp_idle(idle_minus_accum, idle_minus_accum + p_frame_slice);

	// all the operations above may have turned ret.idle_step negative or zero, keep a minimal value
	if (ret.idle_step < min_output_step) {
#ifdef SYNC_TIMER_DEBUG_ENABLED
		WARN_PRINT_ONCE("negative animation timestep calculated");
#endif
		ret.idle_step = min_output_step;
	}

	// restore time_accum
	time_accum = ret.idle_step - idle_minus_accum;

	// forcing ret.idle_step to be positive may trigger a violation of the
	// promise that time_accum is between 0 and p_frame_slice
#ifdef DEBUG_ENABLED
	if (time_accum < -1E-7) {
		WARN_PRINT_ONCE("time_accum negative");
	}
#endif

	if (time_accum > p_frame_slice) {
#ifdef SYNC_TIMER_DEBUG_ENABLED
		WARN_PRINT_ONCE("extra physics steps required to avoid negative timesteps");
#endif
		const int extra_physics_steps = floor(time_accum * p_iterations_per_second);
		time_accum -= extra_physics_steps * p_frame_slice;
		ret.physics_steps += extra_physics_steps;
	}

#ifdef DEBUG_ENABLED
	if (time_accum < -1E-7) {
		WARN_PRINT_ONCE("time_accum negative");
	}
	if (time_accum > p_frame_slice + 1E-7) {
		WARN_PRINT_ONCE("time_accum larger than p_frame_slice");
	}
#endif

	// track deficit
	time_deficit = p_idle_step - ret.idle_step;

	// p_frame_slice is 1.0 / iterations_per_sec
	// i.e. the time in seconds taken by a physics tick
	ret.interpolation_fraction = time_accum / p_frame_slice;

	return ret;
}

// determine wall clock step since last iteration
float MainTimerSync::get_cpu_idle_step() {
	uint64_t cpu_ticks_elapsed = current_cpu_ticks_usec - last_cpu_ticks_usec;
	last_cpu_ticks_usec = current_cpu_ticks_usec;

	return cpu_ticks_elapsed / 1000000.0;
}

MainTimerSync::MainTimerSync() :
		last_cpu_ticks_usec(0),
		current_cpu_ticks_usec(0),
		time_accum(0),
		time_deficit(0),
		fixed_fps(0) {
	for (int i = CONTROL_STEPS - 1; i >= 0; --i) {
		typical_physics_steps[i] = i;
		accumulated_physics_steps[i] = i;
	}
}

// start the clock
void MainTimerSync::init(uint64_t p_cpu_ticks_usec) {
	current_cpu_ticks_usec = last_cpu_ticks_usec = p_cpu_ticks_usec;
}

// set measured wall clock time
void MainTimerSync::set_cpu_ticks_usec(uint64_t p_cpu_ticks_usec) {
	current_cpu_ticks_usec = p_cpu_ticks_usec;
}

void MainTimerSync::set_fixed_fps(int p_fixed_fps) {
	fixed_fps = p_fixed_fps;
}

// advance one frame, return timesteps to take
MainFrameTime MainTimerSync::advance(float p_frame_slice, int p_iterations_per_second) {
	float cpu_idle_step = get_cpu_idle_step();

	return advance_checked(p_frame_slice, p_iterations_per_second, cpu_idle_step);
}<|MERGE_RESOLUTION|>--- conflicted
+++ resolved
@@ -166,13 +166,11 @@
 
 // calls advance_core, keeps track of deficit it adds to animaption_step, make sure the deficit sum stays close to zero
 MainFrameTime MainTimerSync::advance_checked(float p_frame_slice, int p_iterations_per_second, float p_idle_step) {
-<<<<<<< HEAD
-	const float jitter_fix = get_physics_jitter_fix();
-=======
 	if (p_idle_step <= 0) {
 		WARN_PRINT_ONCE("p_idle_step not positive");
 	}
->>>>>>> af7affe6
+
+	const float jitter_fix = get_physics_jitter_fix();
 
 	if (fixed_fps != -1)
 		p_idle_step = 1.0 / fixed_fps;
