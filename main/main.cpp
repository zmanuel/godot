/*************************************************************************/
/*  main.cpp                                                             */
/*************************************************************************/
/*                       This file is part of:                           */
/*                           GODOT ENGINE                                */
/*                      https://godotengine.org                          */
/*************************************************************************/
/* Copyright (c) 2007-2018 Juan Linietsky, Ariel Manzur.                 */
/* Copyright (c) 2014-2018 Godot Engine contributors (cf. AUTHORS.md)    */
/*                                                                       */
/* Permission is hereby granted, free of charge, to any person obtaining */
/* a copy of this software and associated documentation files (the       */
/* "Software"), to deal in the Software without restriction, including   */
/* without limitation the rights to use, copy, modify, merge, publish,   */
/* distribute, sublicense, and/or sell copies of the Software, and to    */
/* permit persons to whom the Software is furnished to do so, subject to */
/* the following conditions:                                             */
/*                                                                       */
/* The above copyright notice and this permission notice shall be        */
/* included in all copies or substantial portions of the Software.       */
/*                                                                       */
/* THE SOFTWARE IS PROVIDED "AS IS", WITHOUT WARRANTY OF ANY KIND,       */
/* EXPRESS OR IMPLIED, INCLUDING BUT NOT LIMITED TO THE WARRANTIES OF    */
/* MERCHANTABILITY, FITNESS FOR A PARTICULAR PURPOSE AND NONINFRINGEMENT.*/
/* IN NO EVENT SHALL THE AUTHORS OR COPYRIGHT HOLDERS BE LIABLE FOR ANY  */
/* CLAIM, DAMAGES OR OTHER LIABILITY, WHETHER IN AN ACTION OF CONTRACT,  */
/* TORT OR OTHERWISE, ARISING FROM, OUT OF OR IN CONNECTION WITH THE     */
/* SOFTWARE OR THE USE OR OTHER DEALINGS IN THE SOFTWARE.                */
/*************************************************************************/

#include "main.h"

#include "app_icon.gen.h"
#include "core/register_core_types.h"
#include "drivers/register_driver_types.h"
#include "message_queue.h"
#include "modules/register_module_types.h"
#include "os/os.h"
#include "platform/register_platform_apis.h"
#include "project_settings.h"
#include "scene/register_scene_types.h"
#include "script_debugger_local.h"
#include "script_debugger_remote.h"
#include "servers/register_server_types.h"
#include "splash.gen.h"
#include "splash_editor.gen.h"

#include "input_map.h"
#include "io/resource_loader.h"
#include "scene/main/scene_tree.h"
#include "servers/arvr_server.h"
#include "servers/audio_server.h"
#include "servers/physics_2d_server.h"
#include "servers/physics_server.h"

#include "io/resource_loader.h"
#include "script_language.h"

#include "core/io/ip.h"
#include "main/tests/test_main.h"
#include "os/dir_access.h"
#include "scene/main/viewport.h"
#include "scene/resources/packed_scene.h"

#ifdef TOOLS_ENABLED
#include "editor/doc/doc_data.h"
#include "editor/doc/doc_data_class_path.gen.h"
#include "editor/editor_node.h"
#include "editor/project_manager.h"
#endif

#include "io/file_access_network.h"
#include "servers/physics_2d_server.h"

#include "core/io/file_access_pack.h"
#include "core/io/file_access_zip.h"
#include "core/io/stream_peer_ssl.h"
#include "core/io/stream_peer_tcp.h"
#include "main/input_default.h"
#include "performance.h"
#include "translation.h"
#include "version.h"
#include "version_hash.gen.h"

static ProjectSettings *globals = NULL;
static Engine *engine = NULL;
static InputMap *input_map = NULL;
static bool _start_success = false;
static ScriptDebugger *script_debugger = NULL;
AudioServer *audio_server = NULL;
ARVRServer *arvr_server = NULL;
PhysicsServer *physics_server = NULL;
Physics2DServer *physics_2d_server = NULL;

static MessageQueue *message_queue = NULL;
static Performance *performance = NULL;

static PackedData *packed_data = NULL;
#ifdef MINIZIP_ENABLED
static ZipArchive *zip_packed_data = NULL;
#endif
static FileAccessNetworkClient *file_access_network_client = NULL;
static TranslationServer *translation_server = NULL;

static OS::VideoMode video_mode;
static bool init_maximized = false;
static bool init_windowed = false;
static bool init_fullscreen = false;
static bool init_use_custom_pos = false;
#ifdef DEBUG_ENABLED
static bool debug_collisions = false;
static bool debug_navigation = false;
#endif
static int frame_delay = 0;
static Vector2 init_custom_pos;
static int video_driver_idx = -1;
static int audio_driver_idx = -1;
static String locale;
static bool use_debug_profiler = false;
static bool force_lowdpi = false;
static int init_screen = -1;
static bool use_vsync = true;
static bool editor = false;
static bool show_help = false;
static bool disable_render_loop = false;
static int fixed_fps = -1;

static OS::ProcessID allow_focus_steal_pid = 0;

void initialize_physics() {

	/// 3D Physics Server
	physics_server = PhysicsServerManager::new_server(ProjectSettings::get_singleton()->get(PhysicsServerManager::setting_property_name));
	if (!physics_server) {
		// Physics server not found, Use the default physics
		physics_server = PhysicsServerManager::new_default_server();
	}
	ERR_FAIL_COND(!physics_server);
	physics_server->init();

	/// 2D Physics server
	physics_2d_server = Physics2DServerManager::new_server(ProjectSettings::get_singleton()->get(Physics2DServerManager::setting_property_name));
	if (!physics_2d_server) {
		// Physics server not found, Use the default physics
		physics_2d_server = Physics2DServerManager::new_default_server();
	}
	ERR_FAIL_COND(!physics_2d_server);
	physics_2d_server->init();
}

void finalize_physics() {
	physics_server->finish();
	memdelete(physics_server);

	physics_2d_server->finish();
	memdelete(physics_2d_server);
}

static String unescape_cmdline(const String &p_str) {

	return p_str.replace("%20", " ");
}

static String get_full_version_string() {

	String hash = String(VERSION_HASH);
	if (hash.length() != 0)
		hash = "." + hash.left(7);
	return String(VERSION_MKSTRING) + hash;
}

//#define DEBUG_INIT
#ifdef DEBUG_INIT
#define MAIN_PRINT(m_txt) print_line(m_txt)
#else
#define MAIN_PRINT(m_txt)
#endif

void Main::print_help(const char *p_binary) {

	print_line(String(VERSION_NAME) + " v" + get_full_version_string() + " - https://godotengine.org");
	OS::get_singleton()->print("(c) 2007-2018 Juan Linietsky, Ariel Manzur.\n");
	OS::get_singleton()->print("(c) 2014-2018 Godot Engine contributors.\n");
	OS::get_singleton()->print("\n");
	OS::get_singleton()->print("Usage: %s [options] [path to scene or 'project.godot' file]\n", p_binary);
	OS::get_singleton()->print("\n");

	OS::get_singleton()->print("General options:\n");
	OS::get_singleton()->print("  -h, --help                       Display this help message.\n");
	OS::get_singleton()->print("  --version                        Display the version string.\n");
	OS::get_singleton()->print("  -v, --verbose                    Use verbose stdout mode.\n");
	OS::get_singleton()->print("  --quiet                          Quiet mode, silences stdout messages. Errors are still displayed.\n");
	OS::get_singleton()->print("\n");

	OS::get_singleton()->print("Run options:\n");
#ifdef TOOLS_ENABLED
	OS::get_singleton()->print("  -e, --editor                     Start the editor instead of running the scene.\n");
	OS::get_singleton()->print("  -p, --project-manager            Start the project manager, even if a project is auto-detected.\n");
#endif
	OS::get_singleton()->print("  -l, --language <locale>          Use a specific locale (<locale> being a two-letter code).\n");
	OS::get_singleton()->print("  --path <directory>               Path to a project (<directory> must contain a 'project.godot' file).\n");
	OS::get_singleton()->print("  -u, --upwards                    Scan folders upwards for project.godot file.\n");
	OS::get_singleton()->print("  --main-pack <file>               Path to a pack (.pck) file to load.\n");
	OS::get_singleton()->print("  --render-thread <mode>           Render thread mode ('unsafe', 'safe', 'separate').\n");
	OS::get_singleton()->print("  --remote-fs <address>            Remote filesystem (<host/IP>[:<port>] address).\n");
	OS::get_singleton()->print("  --remote-fs-password <password>  Password for remote filesystem.\n");
	OS::get_singleton()->print("  --audio-driver <driver>          Audio driver (");
	for (int i = 0; i < OS::get_singleton()->get_audio_driver_count(); i++) {
		if (i != 0)
			OS::get_singleton()->print(", ");
		OS::get_singleton()->print("'%s'", OS::get_singleton()->get_audio_driver_name(i));
	}
	OS::get_singleton()->print(").\n");
	OS::get_singleton()->print("  --video-driver <driver>          Video driver (");
	for (int i = 0; i < OS::get_singleton()->get_video_driver_count(); i++) {
		if (i != 0)
			OS::get_singleton()->print(", ");
		OS::get_singleton()->print("'%s'", OS::get_singleton()->get_video_driver_name(i));
	}
	OS::get_singleton()->print(").\n");
	OS::get_singleton()->print("\n");

	OS::get_singleton()->print("Display options:\n");
	OS::get_singleton()->print("  -f, --fullscreen                 Request fullscreen mode.\n");
	OS::get_singleton()->print("  -m, --maximized                  Request a maximized window.\n");
	OS::get_singleton()->print("  -w, --windowed                   Request windowed mode.\n");
	OS::get_singleton()->print("  --resolution <W>x<H>             Request window resolution.\n");
	OS::get_singleton()->print("  --position <X>,<Y>               Request window position.\n");
	OS::get_singleton()->print("  --low-dpi                        Force low-DPI mode (macOS and Windows only).\n");
	OS::get_singleton()->print("  --no-window                      Disable window creation (Windows only). Useful together with --script.\n");
	OS::get_singleton()->print("\n");

	OS::get_singleton()->print("Debug options:\n");
	OS::get_singleton()->print("  -d, --debug                      Debug (local stdout debugger).\n");
	OS::get_singleton()->print("  -b, --breakpoints                Breakpoint list as source::line comma-separated pairs, no spaces (use %%20 instead).\n");
	OS::get_singleton()->print("  --profiling                      Enable profiling in the script debugger.\n");
	OS::get_singleton()->print("  --remote-debug <address>         Remote debug (<host/IP>:<port> address).\n");
#ifdef DEBUG_ENABLED
	OS::get_singleton()->print("  --debug-collisions               Show collisions shapes when running the scene.\n");
	OS::get_singleton()->print("  --debug-navigation               Show navigation polygons when running the scene.\n");
#endif
	OS::get_singleton()->print("  --frame-delay <ms>               Simulate high CPU load (delay each frame by <ms> milliseconds).\n");
	OS::get_singleton()->print("  --time-scale <scale>             Force time scale (higher values are faster, 1.0 is normal speed).\n");
	OS::get_singleton()->print("  --disable-render-loop            Disable render loop so rendering only occurs when called explicitly from script.\n");
	OS::get_singleton()->print("  --disable-crash-handler          Disable crash handler when supported by the platform code.\n");
	OS::get_singleton()->print("  --fixed-fps <fps>                Force a fixed number of frames per second. This setting disables real-time synchronization.\n");
	OS::get_singleton()->print("\n");

	OS::get_singleton()->print("Standalone tools:\n");
	OS::get_singleton()->print("  -s, --script <script>            Run a script.\n");
#ifdef TOOLS_ENABLED
	OS::get_singleton()->print("  --export <target>                Export the project using the given export target.\n");
	OS::get_singleton()->print("  --export-debug                   Use together with --export, enables debug mode for the template.\n");
	OS::get_singleton()->print("  --doctool <path>                 Dump the engine API reference to the given <path> in XML format, merging if existing files are found.\n");
	OS::get_singleton()->print("  --no-docbase                     Disallow dumping the base types (used with --doctool).\n");
#ifdef DEBUG_METHODS_ENABLED
	OS::get_singleton()->print("  --gdnative-generate-json-api     Generate JSON dump of the Godot API for GDNative bindings.\n");
#endif
	OS::get_singleton()->print("  --test <test>                    Run a unit test (");
	const char **test_names = tests_get_names();
	const char *comma = "";
	while (*test_names) {
		OS::get_singleton()->print("%s'%s'", comma, *test_names);
		test_names++;
		comma = ", ";
	}
	OS::get_singleton()->print(").\n");
#endif
}

Error Main::setup(const char *execpath, int argc, char *argv[], bool p_second_phase) {
	RID_OwnerBase::init_rid();

	OS::get_singleton()->initialize_core();

	engine = memnew(Engine);

	ClassDB::init();

	MAIN_PRINT("Main: Initialize CORE");

	register_core_types();
	register_core_driver_types();

	MAIN_PRINT("Main: Initialize Globals");

	Thread::_main_thread_id = Thread::get_caller_id();

	globals = memnew(ProjectSettings);
	input_map = memnew(InputMap);

	register_core_settings(); //here globals is present

	translation_server = memnew(TranslationServer);
	performance = memnew(Performance);
	ClassDB::register_class<Performance>();
	engine->add_singleton(Engine::Singleton("Performance", performance));

	GLOBAL_DEF("debug/settings/crash_handler/message", String("Please include this when reporting the bug on https://github.com/godotengine/godot/issues"));

	MAIN_PRINT("Main: Parse CMDLine");

	/* argument parsing and main creation */
	List<String> args;
	List<String> main_args;

	for (int i = 0; i < argc; i++) {

		args.push_back(String::utf8(argv[i]));
	}

	List<String>::Element *I = args.front();

	I = args.front();

	while (I) {

		I->get() = unescape_cmdline(I->get().strip_escapes());
		I = I->next();
	}

	I = args.front();

	String video_driver = "";
	String audio_driver = "";
	String game_path = ".";
	bool upwards = false;
	String debug_mode;
	String debug_host;
	String main_pack;
	bool quiet_stdout = false;
	int rtm = -1;

	String remotefs;
	String remotefs_pass;

	Vector<String> breakpoints;
	bool use_custom_res = true;
	bool force_res = false;

	packed_data = PackedData::get_singleton();
	if (!packed_data)
		packed_data = memnew(PackedData);

#ifdef MINIZIP_ENABLED

	//XXX: always get_singleton() == 0x0
	zip_packed_data = ZipArchive::get_singleton();
	//TODO: remove this temporary fix
	if (!zip_packed_data) {
		zip_packed_data = memnew(ZipArchive);
	}

	packed_data->add_pack_source(zip_packed_data);
#endif

	I = args.front();
	while (I) {

		List<String>::Element *N = I->next();

		if (I->get() == "-h" || I->get() == "--help" || I->get() == "/?") { // display help

			show_help = true;
			goto error;

		} else if (I->get() == "--version") {

			print_line(get_full_version_string());
			goto error;

		} else if (I->get() == "--resolution") { // force resolution

			if (I->next()) {

				String vm = I->next()->get();

				if (vm.find("x") == -1) { // invalid parameter format

					OS::get_singleton()->print("Invalid resolution '%s', it should be e.g. '1280x720'.\n", vm.utf8().get_data());
					goto error;
				}

				int w = vm.get_slice("x", 0).to_int();
				int h = vm.get_slice("x", 1).to_int();

				if (w <= 0 || h <= 0) {

					OS::get_singleton()->print("Invalid resolution '%s', width and height must be above 0.\n", vm.utf8().get_data());
					goto error;
				}

				video_mode.width = w;
				video_mode.height = h;
				force_res = true;

				N = I->next()->next();
			} else {
				OS::get_singleton()->print("Missing resolution argument, aborting.\n");
				goto error;
			}
		} else if (I->get() == "--position") { // set window position

			if (I->next()) {

				String vm = I->next()->get();

				if (vm.find(",") == -1) { // invalid parameter format

					OS::get_singleton()->print("Invalid position '%s', it should be e.g. '80,128'.\n", vm.utf8().get_data());
					goto error;
				}

				int x = vm.get_slice(",", 0).to_int();
				int y = vm.get_slice(",", 1).to_int();

				init_custom_pos = Point2(x, y);
				init_use_custom_pos = true;

				N = I->next()->next();
			} else {
				OS::get_singleton()->print("Missing position argument, aborting.\n");
				goto error;
			}

		} else if (I->get() == "-m" || I->get() == "--maximized") { // force maximized window

			init_maximized = true;
			video_mode.maximized = true;
		} else if (I->get() == "-w" || I->get() == "--windowed") { // force windowed window

			init_windowed = true;
		} else if (I->get() == "--profiling") { // enable profiling

			use_debug_profiler = true;
		} else if (I->get() == "--video-driver") { // force video driver

			if (I->next()) {

				video_driver = I->next()->get();
				N = I->next()->next();
			} else {
				OS::get_singleton()->print("Missing video driver argument, aborting.\n");
				goto error;
			}
		} else if (I->get() == "-l" || I->get() == "--language") { // language

			if (I->next()) {

				locale = I->next()->get();
				N = I->next()->next();
			} else {
				OS::get_singleton()->print("Missing language argument, aborting.\n");
				goto error;
			}
		} else if (I->get() == "--low-dpi") { // force low DPI (macOS only)

			force_lowdpi = true;
		} else if (I->get() == "--remote-fs") { // remote filesystem

			if (I->next()) {

				remotefs = I->next()->get();
				N = I->next()->next();
			} else {
				OS::get_singleton()->print("Missing remote filesystem address, aborting.\n");
				goto error;
			}
		} else if (I->get() == "--remote-fs-password") { // remote filesystem password

			if (I->next()) {

				remotefs_pass = I->next()->get();
				N = I->next()->next();
			} else {
				OS::get_singleton()->print("Missing remote filesystem password, aborting.\n");
				goto error;
			}
		} else if (I->get() == "--render-thread") { // render thread mode

			if (I->next()) {

				if (I->next()->get() == "safe")
					rtm = OS::RENDER_THREAD_SAFE;
				else if (I->next()->get() == "unsafe")
					rtm = OS::RENDER_THREAD_UNSAFE;
				else if (I->next()->get() == "separate")
					rtm = OS::RENDER_SEPARATE_THREAD;

				N = I->next()->next();
			} else {
				OS::get_singleton()->print("Missing render thread mode argument, aborting.\n");
				goto error;
			}

		} else if (I->get() == "--audio-driver") { // audio driver

			if (I->next()) {

				audio_driver = I->next()->get();
				N = I->next()->next();
			} else {
				OS::get_singleton()->print("Missing audio driver argument, aborting.\n");
				goto error;
			}

		} else if (I->get() == "-f" || I->get() == "--fullscreen") { // force fullscreen

			//video_mode.fullscreen=false;
			init_fullscreen = true;
		} else if (I->get() == "-e" || I->get() == "--editor") { // starts editor

			editor = true;
		} else if (I->get() == "--no-window") { // disable window creation, Windows only

			OS::get_singleton()->set_no_window_mode(true);
		} else if (I->get() == "--quiet") { // quieter output

			quiet_stdout = true;
		} else if (I->get() == "-v" || I->get() == "--verbose") { // verbose output
			OS::get_singleton()->_verbose_stdout = true;
		} else if (I->get() == "--path") { // set path of project to start or edit

			if (I->next()) {

				String p = I->next()->get();
				if (OS::get_singleton()->set_cwd(p) == OK) {
					//nothing
				} else {
					game_path = I->next()->get(); //use game_path instead
				}
				N = I->next()->next();
			} else {
				OS::get_singleton()->print("Missing relative or absolute path, aborting.\n");
				goto error;
			}
		} else if (I->get() == "-u" || I->get() == "--upwards") { // scan folders upwards
			upwards = true;
		} else if (I->get().ends_with("project.godot")) {
			String path;
			String file = I->get();
			int sep = MAX(file.find_last("/"), file.find_last("\\"));
			if (sep == -1)
				path = ".";
			else {
				path = file.substr(0, sep);
			}
			if (OS::get_singleton()->set_cwd(path) == OK) {
				// path already specified, don't override
			} else {
				game_path = path;
			}
#ifdef TOOLS_ENABLED
			editor = true;
#endif
		} else if (I->get() == "-b" || I->get() == "--breakpoints") { // add breakpoints

			if (I->next()) {

				String bplist = I->next()->get();
				breakpoints = bplist.split(",");
				N = I->next()->next();
			} else {
				OS::get_singleton()->print("Missing list of breakpoints, aborting.\n");
				goto error;
			}

		} else if (I->get() == "--frame-delay") { // force frame delay

			if (I->next()) {

				frame_delay = I->next()->get().to_int();
				N = I->next()->next();
			} else {
				OS::get_singleton()->print("Missing frame delay argument, aborting.\n");
				goto error;
			}

		} else if (I->get() == "--time-scale") { // force time scale

			if (I->next()) {

				Engine::get_singleton()->set_time_scale(I->next()->get().to_double());
				N = I->next()->next();
			} else {
				OS::get_singleton()->print("Missing time scale argument, aborting.\n");
				goto error;
			}

		} else if (I->get() == "--main-pack") {

			if (I->next()) {

				main_pack = I->next()->get();
				N = I->next()->next();
			} else {
				OS::get_singleton()->print("Missing path to main pack file, aborting.\n");
				goto error;
			};

		} else if (I->get() == "-d" || I->get() == "--debug") {
			debug_mode = "local";
#ifdef DEBUG_ENABLED
		} else if (I->get() == "--debug-collisions") {
			debug_collisions = true;
		} else if (I->get() == "--debug-navigation") {
			debug_navigation = true;
#endif
		} else if (I->get() == "--remote-debug") {
			if (I->next()) {

				debug_mode = "remote";
				debug_host = I->next()->get();
				if (debug_host.find(":") == -1) { // wrong address
					OS::get_singleton()->print("Invalid debug host address, it should be of the form <host/IP>:<port>.\n");
					goto error;
				}
				N = I->next()->next();
			} else {
				OS::get_singleton()->print("Missing remote debug host address, aborting.\n");
				goto error;
			}
		} else if (I->get() == "--allow_focus_steal_pid") { // not exposed to user
			if (I->next()) {

				allow_focus_steal_pid = I->next()->get().to_int64();
				N = I->next()->next();
			} else {
				OS::get_singleton()->print("Missing editor PID argument, aborting.\n");
				goto error;
			}
		} else if (I->get() == "--disable-render-loop") {
			disable_render_loop = true;
		} else if (I->get() == "--fixed-fps") {
			if (I->next()) {
				fixed_fps = I->next()->get().to_int();
				N = I->next()->next();
			} else {
				OS::get_singleton()->print("Missing fixed-fps argument, aborting.\n");
				goto error;
			}
		} else if (I->get() == "--disable-crash-handler") {
			OS::get_singleton()->disable_crash_handler();
		} else {

			//test for game path
			bool gpfound = false;

			if (!I->get().begins_with("-") && game_path == "") {
				DirAccess *da = DirAccess::open(I->get());
				if (da != NULL) {
					game_path = I->get();
					gpfound = true;
					memdelete(da);
				}
			}

			if (!gpfound) {
				main_args.push_back(I->get());
			}
		}

		I = N;
	}

	GLOBAL_DEF("memory/limits/multithreaded_server/rid_pool_prealloc", 60);
	GLOBAL_DEF("network/limits/debugger_stdout/max_chars_per_second", 2048);
	GLOBAL_DEF("network/limits/debugger_stdout/max_messages_per_frame", 10);
	GLOBAL_DEF("network/limits/debugger_stdout/max_errors_per_frame", 10);

	if (debug_mode == "remote") {

		ScriptDebuggerRemote *sdr = memnew(ScriptDebuggerRemote);
		uint16_t debug_port = 6007;
		if (debug_host.find(":") != -1) {
			int sep_pos = debug_host.find_last(":");
			debug_port = debug_host.substr(sep_pos + 1, debug_host.length()).to_int();
			debug_host = debug_host.substr(0, sep_pos);
		}
		Error derr = sdr->connect_to_host(debug_host, debug_port);

		if (derr != OK) {
			memdelete(sdr);
		} else {
			script_debugger = sdr;
		}
	} else if (debug_mode == "local") {

		script_debugger = memnew(ScriptDebuggerLocal);
	}

	FileAccessNetwork::configure();

	if (remotefs != "") {

		file_access_network_client = memnew(FileAccessNetworkClient);
		int port;
		if (remotefs.find(":") != -1) {
			port = remotefs.get_slicec(':', 1).to_int();
			remotefs = remotefs.get_slicec(':', 0);
		} else {
			port = 6010;
		}

		Error err = file_access_network_client->connect(remotefs, port, remotefs_pass);
		if (err) {
			OS::get_singleton()->printerr("Could not connect to remotefs: %s:%i.\n", remotefs.utf8().get_data(), port);
			goto error;
		}

		FileAccess::make_default<FileAccessNetwork>(FileAccess::ACCESS_RESOURCES);
	}
	if (script_debugger) {
		//there is a debugger, parse breakpoints

		for (int i = 0; i < breakpoints.size(); i++) {

			String bp = breakpoints[i];
			int sp = bp.find_last(":");
			if (sp == -1) {
				ERR_EXPLAIN("Invalid breakpoint: '" + bp + "', expected file:line format.");
				ERR_CONTINUE(sp == -1);
			}

			script_debugger->insert_breakpoint(bp.substr(sp + 1, bp.length()).to_int(), bp.substr(0, sp));
		}
	}

#ifdef TOOLS_ENABLED
	if (editor) {
		packed_data->set_disabled(true);
		globals->set_disable_feature_overrides(true);
		StreamPeerSSL::initialize_certs = false; //will be initialized by editor
	}

#endif

	if (globals->setup(game_path, main_pack, upwards) != OK) {

#ifdef TOOLS_ENABLED
		editor = false;
#else
		OS::get_singleton()->print("Error: Could not load game path '%s'.\n", game_path.ascii().get_data());

		goto error;
#endif
	}

	GLOBAL_DEF("logging/file_logging/enable_file_logging", false);
	GLOBAL_DEF("logging/file_logging/log_path", "user://logs/log.txt");
	GLOBAL_DEF("logging/file_logging/max_log_files", 10);
	if (FileAccess::get_create_func(FileAccess::ACCESS_USERDATA) && GLOBAL_GET("logging/file_logging/enable_file_logging")) {
		String base_path = GLOBAL_GET("logging/file_logging/log_path");
		int max_files = GLOBAL_GET("logging/file_logging/max_log_files");
		OS::get_singleton()->add_logger(memnew(RotatedFileLogger(base_path, max_files)));
	}

	if (editor) {
		Engine::get_singleton()->set_editor_hint(true);
		main_args.push_back("--editor");
		if (!init_windowed) {
			init_maximized = true;
			video_mode.maximized = true;
		}
		use_custom_res = false;
	}

	if (bool(ProjectSettings::get_singleton()->get("application/run/disable_stdout"))) {
		quiet_stdout = true;
	}
	if (bool(ProjectSettings::get_singleton()->get("application/run/disable_stderr"))) {
		_print_error_enabled = false;
	};

	if (quiet_stdout)
		_print_line_enabled = false;

	OS::get_singleton()->set_cmdline(execpath, main_args);

#ifdef TOOLS_ENABLED

	if (main_args.size() == 0 && (!ProjectSettings::get_singleton()->has_setting("application/run/main_loop_type")) && (!ProjectSettings::get_singleton()->has_setting("application/run/main_scene") || String(ProjectSettings::get_singleton()->get("application/run/main_scene")) == ""))
		use_custom_res = false; //project manager (run without arguments)

#endif

	if (editor)
		input_map->load_default(); //keys for editor
	else
		input_map->load_from_globals(); //keys for game

	//if (video_driver == "") // useless for now, so removing
	//	video_driver = GLOBAL_DEF("display/driver/name", Variant((const char *)OS::get_singleton()->get_video_driver_name(0)));

	GLOBAL_DEF("display/window/size/width", 1024);
	GLOBAL_DEF("display/window/size/height", 600);
	GLOBAL_DEF("display/window/size/resizable", true);
	GLOBAL_DEF("display/window/size/borderless", false);
	GLOBAL_DEF("display/window/size/fullscreen", false);
	GLOBAL_DEF("display/window/size/test_width", 0);
	GLOBAL_DEF("display/window/size/test_height", 0);

	if (use_custom_res) {

		if (!force_res) {
			video_mode.width = GLOBAL_GET("display/window/size/width");
			video_mode.height = GLOBAL_GET("display/window/size/height");

			if (globals->has_setting("display/window/size/test_width") && globals->has_setting("display/window/size/test_height")) {
				int tw = globals->get("display/window/size/test_width");
				int th = globals->get("display/window/size/test_height");
				if (tw > 0 && th > 0) {
					video_mode.width = tw;
					video_mode.height = th;
				}
			}
		}

		video_mode.resizable = GLOBAL_GET("display/window/size/resizable");
		video_mode.borderless_window = GLOBAL_GET("display/window/size/borderless");
		video_mode.fullscreen = GLOBAL_GET("display/window/size/fullscreen");
	}

	if (!force_lowdpi) {
		OS::get_singleton()->_allow_hidpi = GLOBAL_DEF("display/window/dpi/allow_hidpi", false);
	}

	video_mode.use_vsync = GLOBAL_DEF("display/window/vsync/use_vsync", true);

	GLOBAL_DEF("rendering/quality/intended_usage/framebuffer_allocation", 2);
	GLOBAL_DEF("rendering/quality/intended_usage/framebuffer_allocation.mobile", 3);

	if (editor) {
		OS::get_singleton()->_allow_hidpi = true; //editors always in hidpi
	}
	Engine::get_singleton()->_pixel_snap = GLOBAL_DEF("rendering/quality/2d/use_pixel_snap", false);
	OS::get_singleton()->_keep_screen_on = GLOBAL_DEF("display/window/energy_saving/keep_screen_on", true);
	if (rtm == -1) {
		rtm = GLOBAL_DEF("rendering/threads/thread_model", OS::RENDER_THREAD_SAFE);
	}

	if (rtm >= 0 && rtm < 3) {
		if (editor) {
			rtm = OS::RENDER_THREAD_SAFE;
		}
		OS::get_singleton()->_render_thread_mode = OS::RenderThreadMode(rtm);
	}

	/* Determine audio and video drivers */

	for (int i = 0; i < OS::get_singleton()->get_video_driver_count(); i++) {

		if (video_driver == OS::get_singleton()->get_video_driver_name(i)) {

			video_driver_idx = i;
			break;
		}
	}

	if (video_driver_idx < 0) {

		//OS::get_singleton()->alert("Invalid Video Driver: " + video_driver);
		video_driver_idx = 0;
		//goto error;
	}

	if (audio_driver == "") { // specified in project.godot
		audio_driver = GLOBAL_DEF("audio/driver", OS::get_singleton()->get_audio_driver_name(0));
	}

	for (int i = 0; i < OS::get_singleton()->get_audio_driver_count(); i++) {

		if (audio_driver == OS::get_singleton()->get_audio_driver_name(i)) {

			audio_driver_idx = i;
			break;
		}
	}

	if (audio_driver_idx < 0) {

		OS::get_singleton()->alert("Invalid Audio Driver: " + audio_driver);
		audio_driver_idx = 0;
		//goto error;
	}

	{
		String orientation = GLOBAL_DEF("display/window/handheld/orientation", "landscape");

		if (orientation == "portrait")
			OS::get_singleton()->set_screen_orientation(OS::SCREEN_PORTRAIT);
		else if (orientation == "reverse_landscape")
			OS::get_singleton()->set_screen_orientation(OS::SCREEN_REVERSE_LANDSCAPE);
		else if (orientation == "reverse_portrait")
			OS::get_singleton()->set_screen_orientation(OS::SCREEN_REVERSE_PORTRAIT);
		else if (orientation == "sensor_landscape")
			OS::get_singleton()->set_screen_orientation(OS::SCREEN_SENSOR_LANDSCAPE);
		else if (orientation == "sensor_portrait")
			OS::get_singleton()->set_screen_orientation(OS::SCREEN_SENSOR_PORTRAIT);
		else if (orientation == "sensor")
			OS::get_singleton()->set_screen_orientation(OS::SCREEN_SENSOR);
		else
			OS::get_singleton()->set_screen_orientation(OS::SCREEN_LANDSCAPE);
	}

	Engine::get_singleton()->set_iterations_per_second(GLOBAL_DEF("physics/common/physics_fps", 60));
	Engine::get_singleton()->set_physics_steps_change_threshold(GLOBAL_DEF("physics/common/physics_steps_change_threshold", 0.02));
	Engine::get_singleton()->set_target_fps(GLOBAL_DEF("debug/settings/fps/force_fps", 0));

	GLOBAL_DEF("debug/settings/stdout/print_fps", OS::get_singleton()->is_stdout_verbose());

	if (!OS::get_singleton()->_verbose_stdout) //overridden
		OS::get_singleton()->_verbose_stdout = GLOBAL_DEF("debug/settings/stdout/verbose_stdout", false);

	if (frame_delay == 0) {
		frame_delay = GLOBAL_DEF("application/run/frame_delay_msec", 0);
	}

	OS::get_singleton()->set_low_processor_usage_mode(GLOBAL_DEF("application/run/low_processor_mode", false));
	OS::get_singleton()->set_low_processor_usage_mode_sleep_usec(GLOBAL_DEF("application/run/low_processor_mode_sleep_usec", 8000));

	Engine::get_singleton()->set_frame_delay(frame_delay);

	message_queue = memnew(MessageQueue);

	ProjectSettings::get_singleton()->register_global_defaults();

	if (p_second_phase)
		return setup2();

	return OK;

error:

	video_driver = "";
	audio_driver = "";
	game_path = "";

	args.clear();
	main_args.clear();

	if (show_help)
		print_help(execpath);

	if (performance)
		memdelete(performance);
	if (input_map)
		memdelete(input_map);
	if (translation_server)
		memdelete(translation_server);
	if (globals)
		memdelete(globals);
	if (engine)
		memdelete(engine);
	if (script_debugger)
		memdelete(script_debugger);
	if (packed_data)
		memdelete(packed_data);
	if (file_access_network_client)
		memdelete(file_access_network_client);

	// Note 1: *zip_packed_data live into *packed_data
	// Note 2: PackedData::~PackedData destroy this.
	/*
#ifdef MINIZIP_ENABLED
	if (zip_packed_data)
		memdelete( zip_packed_data );
#endif
*/

	unregister_core_driver_types();
	unregister_core_types();

	OS::get_singleton()->_cmdline.clear();

	if (message_queue)
		memdelete(message_queue);
	OS::get_singleton()->finalize_core();
	locale = String();

	return ERR_INVALID_PARAMETER;
}

Error Main::setup2(Thread::ID p_main_tid_override) {

	if (p_main_tid_override) {
		Thread::_main_thread_id = p_main_tid_override;
	}

	Error err = OS::get_singleton()->initialize(video_mode, video_driver_idx, audio_driver_idx);
	if (err != OK) {
		return err;
	}
	if (init_use_custom_pos) {
		OS::get_singleton()->set_window_position(init_custom_pos);
	}

	// right moment to create and initialize the audio server

	audio_server = memnew(AudioServer);
	audio_server->init();

	// also init our arvr_server from here
	arvr_server = memnew(ARVRServer);

	register_core_singletons();

	MAIN_PRINT("Main: Setup Logo");

#ifdef JAVASCRIPT_ENABLED
	bool show_logo = false;
#else
	bool show_logo = true;
#endif

	if (init_screen != -1) {
		OS::get_singleton()->set_current_screen(init_screen);
	}
	if (init_windowed) {
		//do none..
	} else if (init_maximized) {
		OS::get_singleton()->set_window_maximized(true);
	} else if (init_fullscreen) {
		OS::get_singleton()->set_window_fullscreen(true);
	}

	register_server_types();

	MAIN_PRINT("Main: Load Remaps");

	Color clear = GLOBAL_DEF("rendering/environment/default_clear_color", Color(0.3, 0.3, 0.3));
	VisualServer::get_singleton()->set_default_clear_color(clear);

	if (show_logo) { //boot logo!
		String boot_logo_path = GLOBAL_DEF("application/boot_splash/image", String());
		bool boot_logo_scale = GLOBAL_DEF("application/boot_splash/fullsize", true);
		ProjectSettings::get_singleton()->set_custom_property_info("application/boot_splash/image", PropertyInfo(Variant::STRING, "application/boot_splash/image", PROPERTY_HINT_FILE, "*.png"));

		Ref<Image> boot_logo;

		boot_logo_path = boot_logo_path.strip_edges();

		if (boot_logo_path != String() /*&& FileAccess::exists(boot_logo_path)*/) {
			print_line("Boot splash path: " + boot_logo_path);
			boot_logo.instance();
			Error err = boot_logo->load(boot_logo_path);
			if (err)
				ERR_PRINTS("Non-existing or invalid boot splash at: " + boot_logo_path + ". Loading default splash.");
		}

		if (boot_logo.is_valid()) {
			OS::get_singleton()->_msec_splash = OS::get_singleton()->get_ticks_msec();
			Color boot_bg = GLOBAL_DEF("application/boot_splash/bg_color", clear);
			VisualServer::get_singleton()->set_boot_image(boot_logo, boot_bg, boot_logo_scale);
#ifndef TOOLS_ENABLED
//no tools, so free the boot logo (no longer needed)
//ProjectSettings::get_singleton()->set("application/boot_logo",Image());
#endif

		} else {
#ifndef NO_DEFAULT_BOOT_LOGO

			MAIN_PRINT("Main: Create bootsplash");
#if defined(TOOLS_ENABLED) && !defined(NO_EDITOR_SPLASH)

			Ref<Image> splash = editor ? memnew(Image(boot_splash_editor_png)) : memnew(Image(boot_splash_png));
#else
			Ref<Image> splash = memnew(Image(boot_splash_png));
#endif

			MAIN_PRINT("Main: ClearColor");
			VisualServer::get_singleton()->set_default_clear_color(boot_splash_bg_color);
			MAIN_PRINT("Main: Image");
			VisualServer::get_singleton()->set_boot_image(splash, boot_splash_bg_color, false);
#endif
		}

#ifdef TOOLS_ENABLED
		Ref<Image> icon = memnew(Image(app_icon_png));
		OS::get_singleton()->set_icon(icon);
#endif
	}

	MAIN_PRINT("Main: DCC");
	VisualServer::get_singleton()->set_default_clear_color(GLOBAL_DEF("rendering/environment/default_clear_color", Color(0.3, 0.3, 0.3)));
	MAIN_PRINT("Main: END");

	GLOBAL_DEF("application/config/icon", String());
	ProjectSettings::get_singleton()->set_custom_property_info("application/config/icon", PropertyInfo(Variant::STRING, "application/config/icon", PROPERTY_HINT_FILE, "*.png,*.webp"));

	if (bool(GLOBAL_DEF("display/window/handheld/emulate_touchscreen", false))) {
		if (!OS::get_singleton()->has_touchscreen_ui_hint() && Input::get_singleton() && !editor) {
			//only if no touchscreen ui hint, set emulation
			InputDefault *id = Object::cast_to<InputDefault>(Input::get_singleton());
			if (id)
				id->set_emulate_touch(true);
		}
	}

	MAIN_PRINT("Main: Load Remaps");

	MAIN_PRINT("Main: Load Scene Types");

	register_scene_types();

	GLOBAL_DEF("display/mouse_cursor/custom_image", String());
	GLOBAL_DEF("display/mouse_cursor/custom_image_hotspot", Vector2());
	ProjectSettings::get_singleton()->set_custom_property_info("display/mouse_cursor/custom_image", PropertyInfo(Variant::STRING, "display/mouse_cursor/custom_image", PROPERTY_HINT_FILE, "*.png,*.webp"));

	if (String(ProjectSettings::get_singleton()->get("display/mouse_cursor/custom_image")) != String()) {

		//print_line("use custom cursor");
		Ref<Texture> cursor = ResourceLoader::load(ProjectSettings::get_singleton()->get("display/mouse_cursor/custom_image"));
		if (cursor.is_valid()) {
			//print_line("loaded ok");
			Vector2 hotspot = ProjectSettings::get_singleton()->get("display/mouse_cursor/custom_image_hotspot");
			Input::get_singleton()->set_custom_mouse_cursor(cursor, Input::CURSOR_ARROW, hotspot);
		}
	}
#ifdef TOOLS_ENABLED
	ClassDB::set_current_api(ClassDB::API_EDITOR);
	EditorNode::register_editor_types();

	ClassDB::set_current_api(ClassDB::API_CORE);

#endif

	if (allow_focus_steal_pid) {
		OS::get_singleton()->enable_for_stealing_focus(allow_focus_steal_pid);
	}

	MAIN_PRINT("Main: Load Modules, Physics, Drivers, Scripts");

	register_platform_apis();
	register_module_types();

	initialize_physics();
	register_server_singletons();

	register_driver_types();

	ScriptServer::init_languages();

	MAIN_PRINT("Main: Load Translations");

	translation_server->setup(); //register translations, load them, etc.
	if (locale != "") {

		translation_server->set_locale(locale);
	}
	translation_server->load_translations();
	ResourceLoader::load_translation_remaps(); //load remaps for resources

	ResourceLoader::load_path_remaps();

	audio_server->load_default_bus_layout();

	if (use_debug_profiler && script_debugger) {
		script_debugger->profiling_start();
	}
	_start_success = true;
	locale = String();

	ClassDB::set_current_api(ClassDB::API_NONE); //no more api is registered at this point

	if (OS::get_singleton()->is_stdout_verbose()) {
		print_line("CORE API HASH: " + itos(ClassDB::get_api_hash(ClassDB::API_CORE)));
		print_line("EDITOR API HASH: " + itos(ClassDB::get_api_hash(ClassDB::API_EDITOR)));
	}
	MAIN_PRINT("Main: Done");

	return OK;
}

// everything the main loop needs to know about frame timings
struct _FrameTime {
	float animation_step; // time to advance animations for (argument to process())
	int physics_steps; // number of times to iterate the physics engine
};

class _TimerSync {
	// wall clock time measured on the main thread
	uint64_t last_cpu_ticks_usec;
	uint64_t current_cpu_ticks_usec;

	// logical game time since last physics timestep
	float time_accum;

	// current difference between wall clock time and reported sum of animation_steps
	float time_deficit;

	// typical value for physics_steps is either this or this plus one
	int typical_physics_steps;

protected:
	// returns the fraction of p_frame_slice required for the timer to overshoot
	// before advance_core considers changing the physics_steps return from
	// the typical values as defined by typical_physics_steps
	float get_physics_steps_change_threshold() {
		float ret = Engine::get_singleton()->get_physics_steps_change_threshold();
		return ret < 1 ? ret : 1;
	}

	// advance physics clock by p_animation_step, return appropriate number of steps to simulate
	_FrameTime advance_core(float p_frame_slice, int p_iterations_per_second, float p_animation_step) {
		_FrameTime ret;

		ret.animation_step = p_animation_step;

		// simple determination of number of physics iteration
		time_accum += ret.animation_step;
		ret.physics_steps = floor(time_accum * p_iterations_per_second);

		// try to keep it consistent with previous iterations
		if (ret.physics_steps < typical_physics_steps) {
			ret.physics_steps = floor(time_accum * p_iterations_per_second + get_physics_steps_change_threshold());
			typical_physics_steps = ret.physics_steps;
		} else if (ret.physics_steps > typical_physics_steps + 1) {
			ret.physics_steps = floor(time_accum * p_iterations_per_second - get_physics_steps_change_threshold());
			typical_physics_steps = ret.physics_steps - 1;
		}

		time_accum -= ret.physics_steps * p_frame_slice;

		return ret;
	}

	// calls advance_core, keeps track of deficit it adds to animaption_step, make sure the deficit sum stays close to zero
	_FrameTime advance_checked(float p_frame_slice, int p_iterations_per_second, float p_animation_step) {
		if (fixed_fps != -1)
			p_animation_step = 1.0 / fixed_fps;

		// compensate for last deficit
		p_animation_step += time_deficit;

		_FrameTime ret = advance_core(p_frame_slice, p_iterations_per_second, p_animation_step);

		// make sure time_accum is between 0 and p_frame_slice, correct the animation step for consistency
		if (time_accum < 0) {
			ret.animation_step -= time_accum;
			time_accum = 0;
		} else if (time_accum > p_frame_slice) {
			ret.animation_step += p_frame_slice - time_accum;
			time_accum = p_frame_slice;
		}

		// track deficit
		time_deficit = p_animation_step - ret.animation_step;

		return ret;
	}

	// determine CPU wall clock step since last iteration
	float get_cpu_animation_step() {
		uint64_t cpu_ticks_elapsed = current_cpu_ticks_usec - last_cpu_ticks_usec;
		last_cpu_ticks_usec = current_cpu_ticks_usec;

		return cpu_ticks_elapsed / 1000000.0;
	}

public:
	explicit _TimerSync() :
			last_cpu_ticks_usec(0),
			current_cpu_ticks_usec(0),
			time_accum(0),
			time_deficit(0),
			typical_physics_steps(1) {
	}

	// start the clock
	void init(uint64_t p_cpu_ticks_usec) {
		current_cpu_ticks_usec = last_cpu_ticks_usec = p_cpu_ticks_usec;
	}

	// set measured wall clock time from the main thread
	void set_cpu_ticks_usec(uint64_t p_cpu_ticks_usec) {
		current_cpu_ticks_usec = p_cpu_ticks_usec;
	}

	// advance one frame, return timesteps to take
	_FrameTime advance(float p_frame_slice, int p_iterations_per_second) {
		float cpu_animation_step = get_cpu_animation_step();
		return advance_checked(p_frame_slice, p_iterations_per_second, cpu_animation_step);
	}

	void before_start_render() {
		VisualServer::get_singleton()->sync();
	}

	void before_process_input() {
	}
};

<<<<<<< HEAD
class _TimerSyncGPU : public _TimerSync {
	// wall clock time measured on the GPU (uses nanoseconds)
	int64_t last_gpu_ticks_nsec;
	int64_t current_gpu_ticks_nsec;

	// record past delta times, gives stats
	class DeltaHistory {
		static const int SIZE = 8;
		float past_delta[SIZE];
		int current;

	public:
		DeltaHistory() :
				current(0) {
			for (int i = SIZE - 1; i >= 0; --i) {
				past_delta[i] = 0.0f;
			}
		}
		void add(float p_delta) {
			past_delta[current] = p_delta;
			current = (current + 1) % SIZE;
		}

		// difference between shortest and longest delta time step recently
		float get_spread() {
			float min = 1;
			float max = 0;
			for (int i = SIZE - 1; i >= 0; --i) {
				float d = past_delta[i];
				if (d < min)
					min = d;
				if (d > max)
					max = d;
			}

			return max - min;
		}
	};

	// record both delta histories
	DeltaHistory gpu_delta_history, cpu_delta_history;

	// factor to multiply the cpu timer spread with when comparing it to the GPU timer
	float cpu_penalty;

	// difference between sum of actual animation_step values used and sum of cpu_animation_step.
	float time_deficit;

protected:
	// determine GPU wall clock step since last iteration
	float get_gpu_animation_step() {
		uint64_t gpu_ticks_elapsed = current_gpu_ticks_nsec - last_gpu_ticks_nsec;
		last_gpu_ticks_nsec = current_gpu_ticks_nsec;

		return gpu_ticks_elapsed / 1000000000.0;
	}

public:
	explicit _TimerSyncGPU(double p_threshold) :
			_TimerSync(p_threshold),
			last_gpu_ticks_nsec(-1),
			current_gpu_ticks_nsec(-1),
			cpu_penalty(1),
			time_deficit(0) {
	}

	// set measured wall clock time on GPU buffer swap
	void set_gpu_ticks_nsec(uint64_t p_gpu_ticks_nsec) {
		current_gpu_ticks_nsec = p_gpu_ticks_nsec;
	}

	// advance one frame, return timesteps to take
	_FrameTime advance(float p_frame_slice, int p_iterations_per_second) {
		float cpu_animation_step = get_cpu_animation_step();
		float gpu_animation_step = get_gpu_animation_step();

		gpu_delta_history.add(gpu_animation_step);
		cpu_delta_history.add(cpu_animation_step);

		float gpu_spread = gpu_delta_history.get_spread();
		float cpu_spread = cpu_delta_history.get_spread();

		float animation_step;

		if (last_gpu_ticks_nsec < 0 || current_gpu_ticks_nsec < 0 ||
				gpu_spread > cpu_spread * cpu_penalty) {
			cpu_penalty = .75;

			// GPU time unreliable, work with CPU time only
			animation_step = cpu_animation_step;

		} else {
			cpu_penalty = 1.5;

			animation_step = gpu_animation_step;

			// keep track of deficit, the CPU timer is probably more reliable in the long term.
			// plus, even if both timers are individuallty accurate, switcing between the deltas
			// produced by each is going to make the total time unreliable and we need to clamp
			// one to the other.
			time_deficit += animation_step - cpu_animation_step;

			float tolerance = gpu_animation_step + cpu_animation_step + cpu_spread + gpu_spread;
			if (time_deficit < -tolerance) {
				animation_step -= time_deficit + tolerance;
				time_deficit = -tolerance;
			} else if (time_deficit > tolerance) {
				animation_step -= time_deficit - tolerance;
				time_deficit = tolerance;
			}
		}

		return advance_checked(p_frame_slice, p_iterations_per_second, animation_step);
	}

	void before_start_render() {
		set_gpu_ticks_nsec(VisualServer::get_singleton()->sync());
	}

	void before_process_input() {
	}
};

static _TimerSyncGPU _timer_sync(0.1);
// static _TimerSync _timer_sync(0.1);
=======
static _TimerSync _timer_sync;
>>>>>>> 38720ac7

bool Main::start() {

	ERR_FAIL_COND_V(!_start_success, false);

	bool hasicon = false;
	bool editor = false;
	String doc_tool;
	List<String> removal_docs;
	bool doc_base = true;
	String game_path;
	String script;
	String test;
	String _export_preset;
	bool export_debug = false;
	bool project_manager_request = false;

	_timer_sync.init(OS::get_singleton()->get_ticks_usec());

	List<String> args = OS::get_singleton()->get_cmdline_args();
	for (int i = 0; i < args.size(); i++) {
		//parameters that do not have an argument to the right
		if (args[i] == "--no-docbase") {
			doc_base = false;
		} else if (args[i] == "-e" || args[i] == "--editor") {
			editor = true;
		} else if (args[i] == "-p" || args[i] == "--project-manager") {
			project_manager_request = true;
		} else if (args[i].length() && args[i][0] != '-' && game_path == "") {
			game_path = args[i];
		}
		//parameters that have an argument to the right
		else if (i < (args.size() - 1)) {
			bool parsed_pair = true;
			if (args[i] == "--doctool") {
				doc_tool = args[i + 1];
				for (int j = i + 2; j < args.size(); j++)
					removal_docs.push_back(args[j]);
			} else if (args[i] == "-s" || args[i] == "--script") {
				script = args[i + 1];
			} else if (args[i] == "--test") {
				test = args[i + 1];
			} else if (args[i] == "--export") {
				editor = true; //needs editor
				if (i + 1 < args.size()) {
					_export_preset = args[i + 1];
				} else {
					ERR_PRINT("Export preset name not specified");
					return false;
				}
			} else if (args[i] == "--export-debug") {
				editor = true; //needs editor
				if (i + 1 < args.size()) {
					_export_preset = args[i + 1];
				} else {
					ERR_PRINT("Export preset name not specified");
					return false;
				}
				export_debug = true;
			} else {
				// The parameter does not match anything known, don't skip the next argument
				parsed_pair = false;
			}
			if (parsed_pair) {
				i++;
			}
		}
	}

	GLOBAL_DEF("editor/active", editor);

	String main_loop_type;
#ifdef TOOLS_ENABLED
	if (doc_tool != "") {

		{
			DirAccessRef da = DirAccess::open(doc_tool);
			if (!da) {
				ERR_EXPLAIN("Argument supplied to --doctool must be a base godot build directory");
				ERR_FAIL_V(false);
			}
		}
		DocData doc;
		doc.generate(doc_base);

		DocData docsrc;
		Map<String, String> doc_data_classes;
		Set<String> checked_paths;
		print_line("Loading docs..");

		for (int i = 0; i < _doc_data_class_path_count; i++) {
			String path = doc_tool.plus_file(_doc_data_class_paths[i].path);
			String name = _doc_data_class_paths[i].name;
			doc_data_classes[name] = path;
			if (!checked_paths.has(path)) {
				checked_paths.insert(path);
				docsrc.load_classes(path);
				print_line("Loading docs from: " + path);
			}
		}

		String index_path = doc_tool.plus_file("doc/classes");
		docsrc.load_classes(index_path);
		checked_paths.insert(index_path);
		print_line("Loading docs from: " + index_path);

		print_line("Merging docs..");
		doc.merge_from(docsrc);
		for (Set<String>::Element *E = checked_paths.front(); E; E = E->next()) {
			print_line("Erasing old docs at: " + E->get());
			DocData::erase_classes(E->get());
		}

		print_line("Generating new docs..");
		doc.save_classes(index_path, doc_data_classes);

		return false;
	}

#endif

	if (_export_preset != "") {
		if (game_path == "") {
			String err = "Command line param ";
			err += export_debug ? "--export-debug" : "--export";
			err += " passed but no destination path given.\n";
			err += "Please specify the binary's file path to export to. Aborting export.";
			ERR_PRINT(err.utf8().get_data());
			return false;
		}
	}

	if (script == "" && game_path == "" && String(GLOBAL_DEF("application/run/main_scene", "")) != "") {
		game_path = GLOBAL_DEF("application/run/main_scene", "");
	}

	MainLoop *main_loop = NULL;
	if (editor) {
		main_loop = memnew(SceneTree);
	};

	if (test != "") {
#ifdef DEBUG_ENABLED
		main_loop = test_main(test, args);

		if (!main_loop)
			return false;

#endif

	} else if (script != "") {

		Ref<Script> script_res = ResourceLoader::load(script);
		ERR_EXPLAIN("Can't load script: " + script);
		ERR_FAIL_COND_V(script_res.is_null(), false);

		if (script_res->can_instance() /*&& script_res->inherits_from("SceneTreeScripted")*/) {

			StringName instance_type = script_res->get_instance_base_type();
			Object *obj = ClassDB::instance(instance_type);
			MainLoop *script_loop = Object::cast_to<MainLoop>(obj);
			if (!script_loop) {
				if (obj)
					memdelete(obj);
				ERR_EXPLAIN("Can't load script '" + script + "', it does not inherit from a MainLoop type");
				ERR_FAIL_COND_V(!script_loop, false);
			}

			script_loop->set_init_script(script_res);
			main_loop = script_loop;
		} else {

			return false;
		}

	} else {
		main_loop_type = GLOBAL_DEF("application/run/main_loop_type", "");
	}

	if (!main_loop && main_loop_type == "")
		main_loop_type = "SceneTree";

	if (!main_loop) {
		if (!ClassDB::class_exists(main_loop_type)) {
			OS::get_singleton()->alert("Error: MainLoop type doesn't exist: " + main_loop_type);
			return false;
		} else {

			Object *ml = ClassDB::instance(main_loop_type);
			if (!ml) {
				ERR_EXPLAIN("Can't instance MainLoop type");
				ERR_FAIL_V(false);
			}

			main_loop = Object::cast_to<MainLoop>(ml);
			if (!main_loop) {

				memdelete(ml);
				ERR_EXPLAIN("Invalid MainLoop type");
				ERR_FAIL_V(false);
			}
		}
	}

	if (main_loop->is_class("SceneTree")) {

		SceneTree *sml = Object::cast_to<SceneTree>(main_loop);

#ifdef DEBUG_ENABLED
		if (debug_collisions) {
			sml->set_debug_collisions_hint(true);
		}
		if (debug_navigation) {
			sml->set_debug_navigation_hint(true);
		}
#endif

#ifdef TOOLS_ENABLED

		EditorNode *editor_node = NULL;
		if (editor) {

			editor_node = memnew(EditorNode);
			sml->get_root()->add_child(editor_node);

			//root_node->set_editor(editor);
			//startup editor

			if (_export_preset != "") {

				editor_node->export_preset(_export_preset, game_path, export_debug, "", true);
				game_path = ""; //no load anything
			}
		}
#endif

		{
		}

		if (!editor) {
			//standard helpers that can be changed from main config

			String stretch_mode = GLOBAL_DEF("display/window/stretch/mode", "disabled");
			String stretch_aspect = GLOBAL_DEF("display/window/stretch/aspect", "ignore");
			Size2i stretch_size = Size2(GLOBAL_DEF("display/window/size/width", 0), GLOBAL_DEF("display/window/size/height", 0));
			real_t stretch_shrink = GLOBAL_DEF("display/window/stretch/shrink", 1.0f);

			SceneTree::StretchMode sml_sm = SceneTree::STRETCH_MODE_DISABLED;
			if (stretch_mode == "2d")
				sml_sm = SceneTree::STRETCH_MODE_2D;
			else if (stretch_mode == "viewport")
				sml_sm = SceneTree::STRETCH_MODE_VIEWPORT;

			SceneTree::StretchAspect sml_aspect = SceneTree::STRETCH_ASPECT_IGNORE;
			if (stretch_aspect == "keep")
				sml_aspect = SceneTree::STRETCH_ASPECT_KEEP;
			else if (stretch_aspect == "keep_width")
				sml_aspect = SceneTree::STRETCH_ASPECT_KEEP_WIDTH;
			else if (stretch_aspect == "keep_height")
				sml_aspect = SceneTree::STRETCH_ASPECT_KEEP_HEIGHT;
			else if (stretch_aspect == "expand")
				sml_aspect = SceneTree::STRETCH_ASPECT_EXPAND;

			sml->set_screen_stretch(sml_sm, sml_aspect, stretch_size, stretch_shrink);

			sml->set_auto_accept_quit(GLOBAL_DEF("application/config/auto_accept_quit", true));
			sml->set_quit_on_go_back(GLOBAL_DEF("application/config/quit_on_go_back", true));
			String appname = ProjectSettings::get_singleton()->get("application/config/name");
			appname = TranslationServer::get_singleton()->translate(appname);
			OS::get_singleton()->set_window_title(appname);

			int shadow_atlas_size = GLOBAL_GET("rendering/quality/shadow_atlas/size");
			int shadow_atlas_q0_subdiv = GLOBAL_GET("rendering/quality/shadow_atlas/quadrant_0_subdiv");
			int shadow_atlas_q1_subdiv = GLOBAL_GET("rendering/quality/shadow_atlas/quadrant_1_subdiv");
			int shadow_atlas_q2_subdiv = GLOBAL_GET("rendering/quality/shadow_atlas/quadrant_2_subdiv");
			int shadow_atlas_q3_subdiv = GLOBAL_GET("rendering/quality/shadow_atlas/quadrant_3_subdiv");

			sml->get_root()->set_shadow_atlas_size(shadow_atlas_size);
			sml->get_root()->set_shadow_atlas_quadrant_subdiv(0, Viewport::ShadowAtlasQuadrantSubdiv(shadow_atlas_q0_subdiv));
			sml->get_root()->set_shadow_atlas_quadrant_subdiv(1, Viewport::ShadowAtlasQuadrantSubdiv(shadow_atlas_q1_subdiv));
			sml->get_root()->set_shadow_atlas_quadrant_subdiv(2, Viewport::ShadowAtlasQuadrantSubdiv(shadow_atlas_q2_subdiv));
			sml->get_root()->set_shadow_atlas_quadrant_subdiv(3, Viewport::ShadowAtlasQuadrantSubdiv(shadow_atlas_q3_subdiv));
			Viewport::Usage usage = Viewport::Usage(int(GLOBAL_GET("rendering/quality/intended_usage/framebuffer_allocation")));
			sml->get_root()->set_usage(usage);

			bool snap_controls = GLOBAL_DEF("gui/common/snap_controls_to_pixels", true);
			sml->get_root()->set_snap_controls_to_pixels(snap_controls);

			bool font_oversampling = GLOBAL_DEF("rendering/quality/dynamic_fonts/use_oversampling", false);
			sml->set_use_font_oversampling(font_oversampling);

		} else {
			GLOBAL_DEF("display/window/stretch/mode", "disabled");
			ProjectSettings::get_singleton()->set_custom_property_info("display/window/stretch/mode", PropertyInfo(Variant::STRING, "display/window/stretch/mode", PROPERTY_HINT_ENUM, "disabled,2d,viewport"));
			GLOBAL_DEF("display/window/stretch/aspect", "ignore");
			ProjectSettings::get_singleton()->set_custom_property_info("display/window/stretch/aspect", PropertyInfo(Variant::STRING, "display/window/stretch/aspect", PROPERTY_HINT_ENUM, "ignore,keep,keep_width,keep_height,expand"));
			GLOBAL_DEF("display/window/stretch/shrink", 1);
			ProjectSettings::get_singleton()->set_custom_property_info("display/window/stretch/shrink", PropertyInfo(Variant::STRING, "display/window/stretch/shrink", PROPERTY_HINT_RANGE, "1,8,1"));
			sml->set_auto_accept_quit(GLOBAL_DEF("application/config/auto_accept_quit", true));
			sml->set_quit_on_go_back(GLOBAL_DEF("application/config/quit_on_go_back", true));
			GLOBAL_DEF("gui/common/snap_controls_to_pixels", true);
			GLOBAL_DEF("rendering/quality/dynamic_fonts/use_oversampling", false);
		}

		String local_game_path;
		if (game_path != "" && !project_manager_request) {

			local_game_path = game_path.replace("\\", "/");

			if (!local_game_path.begins_with("res://")) {
				bool absolute = (local_game_path.size() > 1) && (local_game_path[0] == '/' || local_game_path[1] == ':');

				if (!absolute) {

					if (ProjectSettings::get_singleton()->is_using_datapack()) {

						local_game_path = "res://" + local_game_path;

					} else {
						int sep = local_game_path.find_last("/");

						if (sep == -1) {
							DirAccess *da = DirAccess::create(DirAccess::ACCESS_FILESYSTEM);
							local_game_path = da->get_current_dir() + "/" + local_game_path;
							memdelete(da);
						} else {

							DirAccess *da = DirAccess::open(local_game_path.substr(0, sep));
							if (da) {
								local_game_path = da->get_current_dir() + "/" + local_game_path.substr(sep + 1, local_game_path.length());
								memdelete(da);
							}
						}
					}
				}
			}

			local_game_path = ProjectSettings::get_singleton()->localize_path(local_game_path);

#ifdef TOOLS_ENABLED
			if (editor) {

				Error serr = editor_node->load_scene(local_game_path);
				if (serr != OK)
					ERR_PRINT("Failed to load scene");
				OS::get_singleton()->set_context(OS::CONTEXT_EDITOR);
			}
#endif
		}

		if (!project_manager_request && !editor) {
			if (game_path != "" || script != "") {
				//autoload
				List<PropertyInfo> props;
				ProjectSettings::get_singleton()->get_property_list(&props);

				//first pass, add the constants so they exist before any script is loaded
				for (List<PropertyInfo>::Element *E = props.front(); E; E = E->next()) {

					String s = E->get().name;
					if (!s.begins_with("autoload/"))
						continue;
					String name = s.get_slicec('/', 1);
					String path = ProjectSettings::get_singleton()->get(s);
					bool global_var = false;
					if (path.begins_with("*")) {
						global_var = true;
					}

					if (global_var) {
						for (int i = 0; i < ScriptServer::get_language_count(); i++) {
							ScriptServer::get_language(i)->add_global_constant(name, Variant());
						}
					}
				}

				//second pass, load into global constants
				List<Node *> to_add;
				for (List<PropertyInfo>::Element *E = props.front(); E; E = E->next()) {

					String s = E->get().name;
					if (!s.begins_with("autoload/"))
						continue;
					String name = s.get_slicec('/', 1);
					String path = ProjectSettings::get_singleton()->get(s);
					bool global_var = false;
					if (path.begins_with("*")) {
						global_var = true;
						path = path.substr(1, path.length() - 1);
					}

					RES res = ResourceLoader::load(path);
					ERR_EXPLAIN("Can't autoload: " + path);
					ERR_CONTINUE(res.is_null());
					Node *n = NULL;
					if (res->is_class("PackedScene")) {
						Ref<PackedScene> ps = res;
						n = ps->instance();
					} else if (res->is_class("Script")) {
						Ref<Script> s = res;
						StringName ibt = s->get_instance_base_type();
						bool valid_type = ClassDB::is_parent_class(ibt, "Node");
						ERR_EXPLAIN("Script does not inherit a Node: " + path);
						ERR_CONTINUE(!valid_type);

						Object *obj = ClassDB::instance(ibt);

						ERR_EXPLAIN("Cannot instance script for autoload, expected 'Node' inheritance, got: " + String(ibt));
						ERR_CONTINUE(obj == NULL);

						n = Object::cast_to<Node>(obj);
						n->set_script(s.get_ref_ptr());
					}

					ERR_EXPLAIN("Path in autoload not a node or script: " + path);
					ERR_CONTINUE(!n);
					n->set_name(name);

					//defer so references are all valid on _ready()
					to_add.push_back(n);

					if (global_var) {
						for (int i = 0; i < ScriptServer::get_language_count(); i++) {
							ScriptServer::get_language(i)->add_global_constant(name, n);
						}
					}
				}

				for (List<Node *>::Element *E = to_add.front(); E; E = E->next()) {

					sml->get_root()->add_child(E->get());
				}
				//singletons
			}

			if (game_path != "") {
				Node *scene = NULL;
				Ref<PackedScene> scenedata = ResourceLoader::load(local_game_path);
				if (scenedata.is_valid())
					scene = scenedata->instance();

				ERR_EXPLAIN("Failed loading scene: " + local_game_path);
				ERR_FAIL_COND_V(!scene, false)
				sml->add_current_scene(scene);

				String iconpath = GLOBAL_DEF("application/config/icon", "Variant()");
				if (iconpath != "") {
					Ref<Image> icon;
					icon.instance();
					if (icon->load(iconpath) == OK) {
						OS::get_singleton()->set_icon(icon);
						hasicon = true;
					}
				}
			}
		}

#ifdef TOOLS_ENABLED
		if (project_manager_request || (script == "" && test == "" && game_path == "" && !editor)) {

			ProjectManager *pmanager = memnew(ProjectManager);
			ProgressDialog *progress_dialog = memnew(ProgressDialog);
			pmanager->add_child(progress_dialog);
			sml->get_root()->add_child(pmanager);
			OS::get_singleton()->set_context(OS::CONTEXT_PROJECTMAN);
		}
#endif
	}

	if (!hasicon) {
		Ref<Image> icon = memnew(Image(app_icon_png));
		OS::get_singleton()->set_icon(icon);
	}

	OS::get_singleton()->set_main_loop(main_loop);

	return true;
}

uint64_t Main::last_ticks = 0;
uint64_t Main::target_ticks = 0;
uint32_t Main::frames = 0;
uint32_t Main::frame = 0;
bool Main::force_redraw_requested = false;

//for performance metrics
static uint64_t physics_process_max = 0;
static uint64_t idle_process_max = 0;

bool Main::iteration() {

	uint64_t ticks = OS::get_singleton()->get_ticks_usec();
	Engine::get_singleton()->_frame_ticks = ticks;
	_timer_sync.set_cpu_ticks_usec(ticks);

	uint64_t ticks_elapsed = ticks - last_ticks;

	int physics_fps = Engine::get_singleton()->get_iterations_per_second();
	float frame_slice = 1.0 / physics_fps;

	_FrameTime advance = _timer_sync.advance(frame_slice, physics_fps);
	double step = advance.animation_step;

	Engine::get_singleton()->_frame_step = step;

	/*
	if (time_accum+step < frame_slice)
		return false;
	*/

	uint64_t physics_process_ticks = 0;
	uint64_t idle_process_ticks = 0;

	frame += ticks_elapsed;

	last_ticks = ticks;

	static const int max_physics_steps = 8;
	if (fixed_fps == -1 && advance.physics_steps > max_physics_steps) {
		step -= (advance.physics_steps - max_physics_steps) * frame_slice;
		advance.physics_steps = max_physics_steps;
	}

	float time_scale = Engine::get_singleton()->get_time_scale();

	bool exit = false;

	Engine::get_singleton()->_in_physics = true;

	for (int iters = 0; iters < advance.physics_steps; ++iters) {

		uint64_t physics_begin = OS::get_singleton()->get_ticks_usec();

		PhysicsServer::get_singleton()->sync();
		PhysicsServer::get_singleton()->flush_queries();

		Physics2DServer::get_singleton()->sync();
		Physics2DServer::get_singleton()->flush_queries();

		if (OS::get_singleton()->get_main_loop()->iteration(frame_slice * time_scale)) {
			exit = true;
			break;
		}

		message_queue->flush();

		PhysicsServer::get_singleton()->step(frame_slice * time_scale);

		Physics2DServer::get_singleton()->end_sync();
		Physics2DServer::get_singleton()->step(frame_slice * time_scale);

		message_queue->flush();

		physics_process_ticks = MAX(physics_process_ticks, OS::get_singleton()->get_ticks_usec() - physics_begin); // keep the largest one for reference
		physics_process_max = MAX(OS::get_singleton()->get_ticks_usec() - physics_begin, physics_process_max);
		Engine::get_singleton()->_physics_frames++;
	}

	Engine::get_singleton()->_in_physics = false;

	uint64_t idle_begin = OS::get_singleton()->get_ticks_usec();

	OS::get_singleton()->get_main_loop()->idle(step * time_scale);
	message_queue->flush();

	_timer_sync.before_start_render(); //sync if still drawing from previous frames.

	if (OS::get_singleton()->can_draw() && !disable_render_loop) {

		if ((!force_redraw_requested) && OS::get_singleton()->is_in_low_processor_usage_mode()) {
			if (VisualServer::get_singleton()->has_changed()) {
				VisualServer::get_singleton()->draw(); // flush visual commands
				Engine::get_singleton()->frames_drawn++;
			}
		} else {
			VisualServer::get_singleton()->draw(); // flush visual commands
			Engine::get_singleton()->frames_drawn++;
			force_redraw_requested = false;
		}
	}

	if (AudioServer::get_singleton())
		AudioServer::get_singleton()->update();

	idle_process_ticks = OS::get_singleton()->get_ticks_usec() - idle_begin;
	idle_process_max = MAX(idle_process_ticks, idle_process_max);
	uint64_t frame_time = OS::get_singleton()->get_ticks_usec() - ticks;

	for (int i = 0; i < ScriptServer::get_language_count(); i++) {
		ScriptServer::get_language(i)->frame();
	}

	if (script_debugger) {
		if (script_debugger->is_profiling()) {
			script_debugger->profiling_set_frame_times(USEC_TO_SEC(frame_time), USEC_TO_SEC(idle_process_ticks), USEC_TO_SEC(physics_process_ticks), frame_slice);
		}
		script_debugger->idle_poll();
	}

	frames++;
	Engine::get_singleton()->_idle_frames++;

	if (frame > 1000000) {

		if (GLOBAL_DEF("debug/settings/stdout/print_fps", OS::get_singleton()->is_stdout_verbose()) && !editor) {
			print_line("FPS: " + itos(frames));
		};

		Engine::get_singleton()->_fps = frames;
		performance->set_process_time(USEC_TO_SEC(idle_process_max));
		performance->set_physics_process_time(USEC_TO_SEC(physics_process_max));
		idle_process_max = 0;
		physics_process_max = 0;

		frame %= 1000000;
		frames = 0;
	}

	if (fixed_fps != -1)
		return exit;

	if (OS::get_singleton()->is_in_low_processor_usage_mode() || !OS::get_singleton()->can_draw())
		OS::get_singleton()->delay_usec(OS::get_singleton()->get_low_processor_usage_mode_sleep_usec()); //apply some delay to force idle time (results in about 60 FPS max)
	else {
		uint32_t frame_delay = Engine::get_singleton()->get_frame_delay();
		if (frame_delay)
			OS::get_singleton()->delay_usec(Engine::get_singleton()->get_frame_delay() * 1000);
	}

	int target_fps = Engine::get_singleton()->get_target_fps();
	if (target_fps > 0) {
		uint64_t time_step = 1000000L / target_fps;
		target_ticks += time_step;
		uint64_t current_ticks = OS::get_singleton()->get_ticks_usec();
		if (current_ticks < target_ticks) OS::get_singleton()->delay_usec(target_ticks - current_ticks);
		current_ticks = OS::get_singleton()->get_ticks_usec();
		target_ticks = MIN(MAX(target_ticks, current_ticks - time_step), current_ticks + time_step);
	}

	// input handling happens right outside this function in a tight loop
	_timer_sync.before_process_input();

	return exit;
}

void Main::force_redraw() {

	force_redraw_requested = true;
};

void Main::cleanup() {

	ERR_FAIL_COND(!_start_success);

	message_queue->flush();
	memdelete(message_queue);

	if (script_debugger) {
		if (use_debug_profiler) {
			script_debugger->profiling_end();
		}

		memdelete(script_debugger);
	}

	OS::get_singleton()->delete_main_loop();

	OS::get_singleton()->_cmdline.clear();
	OS::get_singleton()->_execpath = "";
	OS::get_singleton()->_local_clipboard = "";

	ResourceLoader::clear_translation_remaps();
	ResourceLoader::clear_path_remaps();

	ScriptServer::finish_languages();

#ifdef TOOLS_ENABLED
	EditorNode::unregister_editor_types();
#endif

	if (arvr_server) {
		// cleanup now before we pull the rug from underneath...
		memdelete(arvr_server);
	}

	unregister_driver_types();
	unregister_module_types();
	unregister_platform_apis();
	unregister_scene_types();
	unregister_server_types();

	if (audio_server) {
		audio_server->finish();
		memdelete(audio_server);
	}

	OS::get_singleton()->finalize();
	finalize_physics();

	if (packed_data)
		memdelete(packed_data);
	if (file_access_network_client)
		memdelete(file_access_network_client);
	if (performance)
		memdelete(performance);
	if (input_map)
		memdelete(input_map);
	if (translation_server)
		memdelete(translation_server);
	if (globals)
		memdelete(globals);
	if (engine)
		memdelete(engine);

	unregister_core_driver_types();
	unregister_core_types();

	OS::get_singleton()->clear_last_error();
	OS::get_singleton()->finalize_core();
}<|MERGE_RESOLUTION|>--- conflicted
+++ resolved
@@ -1259,7 +1259,7 @@
 	}
 
 public:
-	explicit _TimerSync() :
+	_TimerSync() :
 			last_cpu_ticks_usec(0),
 			current_cpu_ticks_usec(0),
 			time_accum(0),
@@ -1291,7 +1291,6 @@
 	}
 };
 
-<<<<<<< HEAD
 class _TimerSyncGPU : public _TimerSync {
 	// wall clock time measured on the GPU (uses nanoseconds)
 	int64_t last_gpu_ticks_nsec;
@@ -1350,8 +1349,7 @@
 	}
 
 public:
-	explicit _TimerSyncGPU(double p_threshold) :
-			_TimerSync(p_threshold),
+	_TimerSyncGPU() :
 			last_gpu_ticks_nsec(-1),
 			current_gpu_ticks_nsec(-1),
 			cpu_penalty(1),
@@ -1415,11 +1413,7 @@
 	}
 };
 
-static _TimerSyncGPU _timer_sync(0.1);
-// static _TimerSync _timer_sync(0.1);
-=======
-static _TimerSync _timer_sync;
->>>>>>> 38720ac7
+static _TimerSyncGPU _timer_sync;
 
 bool Main::start() {
 
