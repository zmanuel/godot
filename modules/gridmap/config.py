

def can_build(platform):
<<<<<<< HEAD
    return True
=======
  return False
>>>>>>> 2820b2d8


def configure(env):
    pass<|MERGE_RESOLUTION|>--- conflicted
+++ resolved
@@ -1,11 +1,8 @@
 
 
 def can_build(platform):
-<<<<<<< HEAD
-    return True
-=======
-  return False
->>>>>>> 2820b2d8
+    # FIXME: Disabled temporary for gles3 implementation
+    return False
 
 
 def configure(env):
